--- conflicted
+++ resolved
@@ -1,10 +1,7 @@
 import numpy as np
 import torch
 from torch.utils.data import DataLoader
-<<<<<<< HEAD
-=======
 from torch.utils.data.sampler import SubsetRandomSampler
->>>>>>> 7d290115
 
 from scvi.clustering import entropy_batch_mixing
 from scvi.dataset import CortexDataset
@@ -16,13 +13,8 @@
 from scvi.visualization import show_t_sne
 
 
-<<<<<<< HEAD
-def run_benchmarks(gene_dataset_train, gene_dataset_test, n_epochs=1000, learning_rate=1e-3,
-                   use_batches=False, use_cuda=True, show_batch_mixing=True, semi_supervised=False):
-=======
 def run_benchmarks(gene_dataset, n_epochs=1000, learning_rate=1e-3, use_batches=False, use_cuda=True,
-                   show_batch_mixing=True):
->>>>>>> 7d290115
+                   show_batch_mixing=True, semi_supervised=False):
     # options:
     # - gene_dataset: a GeneExpressionDataset object
     # call each of the 4 benchmarks:
@@ -30,16 +22,6 @@
     # - imputation
     # - batch mixing
     # - cluster scores
-
-<<<<<<< HEAD
-    data_loader_train = DataLoader(gene_dataset_train, batch_size=128, shuffle=True,
-                                   num_workers=4, pin_memory=use_cuda)
-    data_loader_test = DataLoader(gene_dataset_test, batch_size=128, shuffle=True,
-                                  num_workers=4, pin_memory=use_cuda)
-    cls = VAEC if semi_supervised else VAE
-    vae = cls(gene_dataset_train.nb_genes, batch=use_batches, n_batch=gene_dataset_train.n_batches,
-              using_cuda=use_cuda, n_labels=gene_dataset_train.n_labels)
-=======
     example_indices = np.random.permutation(len(gene_dataset))
     tt_split = int(0.9 * len(gene_dataset))  # 10%/90% test/train split
 
@@ -47,8 +29,10 @@
                                    sampler=SubsetRandomSampler(example_indices[:tt_split]))
     data_loader_test = DataLoader(gene_dataset, batch_size=128, num_workers=4, pin_memory=use_cuda,
                                   sampler=SubsetRandomSampler(example_indices[tt_split:]))
-    vae = VAE(gene_dataset.nb_genes, batch=use_batches, n_batch=gene_dataset.n_batches, using_cuda=use_cuda)
->>>>>>> 7d290115
+    cls = VAEC if semi_supervised else VAE
+    vae = cls(gene_dataset.nb_genes, batch=use_batches, n_batch=gene_dataset.n_batches,
+              using_cuda=use_cuda, n_labels=gene_dataset.n_labels)
+
     if vae.using_cuda:
         vae.cuda()
     train(vae, data_loader_train, data_loader_test, n_epochs=n_epochs, learning_rate=learning_rate)
@@ -63,7 +47,7 @@
     # - imputation
 
     imputation_train = imputation(vae, data_loader_train)
-    print("Imputation score on train (MAE) is:", imputation_train)
+    print("Imputation score on train (MAE) is:", imputation_train.item())
 
     # - batch mixing
     if gene_dataset.n_batches >= 2:
